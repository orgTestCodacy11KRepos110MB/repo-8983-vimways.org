--- conflicted
+++ resolved
@@ -1,11 +1,6 @@
 ---
 title: "Death by a thousand files"
-<<<<<<< HEAD
-date: 2018-10-14T11:11:59+02:00
-publishDate: 2018-12-10
-=======
 publishDate: 2018-12-09
->>>>>>> d9f2464e
 draft: true
 description: "Free yourself from the tyranny of files"
 slug: "death-by-a-thousand-files"

---
title: "Formatting lists with Vim"
publishDate: 2018-12-06
date: 2018-12-06
draft: false
description: "Understanding how Vim understands lists"
slug: "formatting-lists-with-vim"
author:
  name: "George Brown"
  email: "321.george@gmail.com"
  github: "george-b"
---

## Use of formatoptions and the fo-table

We tell Vim how formatting should be carried out by setting `'formatoptions'`. This is set to a string of characters whose meaning is described in `:help fo-table`. Rather than repeating what's in the help it's sufficient to say the default is `formatoptions=tcq`, which may lead users to think that invoking Vim's formatting with `gw` from Normal mode simply wraps text at whatever `'textwidth'` is set to. But we can actually do a lot more.

The focus of this article is how we can alter the formatting behaviour when we have the `n` value present in `'formatoptions'`. This allows formatting operations to recognise lists, thereby avoiding joining distinct items as if they were a single paragraph.

## Understanding formatlistpat

The default value of `'formatlistpat'` is succinctly described in the documentation:

```text
The default recognizes a number, followed by an optional punctuation
character and white space.
```

This translates to the regular expression `^\s*\d\+[\]:.)}\t ]\s*`.

Atom | Description
---|---
`^`         | From the start of line
`\s*`       | Zero or more whitespace characters
`\d\+`      | One or more digits
`[`         | Start a character class
`\]:.)}\t`  | A closing bracket, colon, full stop, closing parenthesis, closing curly brace, tab, or space
`]`         | End a character class
`\s*`       | Zero or more whitespace characters

Here is an example of a list that can be formatted by executing `gwip`:

```text
1. Lorem ipsum dolor sit amet, consectetur adipiscing elit.
2. Donec feugiat a quam id faucibus.
3. Sed maximus efficitur commodo.
4. Sed et euismod ex.
5. Sed at libero placerat, pretium sem sit amet, mattis dolor.
```

However something like the following won't be recognised:

```text
a. Lorem ipsum dolor sit amet, consectetur adipiscing elit.
b. Donec feugiat a quam id faucibus.
c. Sed maximus efficitur commodo.
d. Sed et euismod ex.
e. Sed at libero placerat, pretium sem sit amet, mattis dolor.
```

## Expanding formatlistpat

An item of particular importance when setting `'formatlistpat'` is that we will need to enter more backslashes than you may expect. This is because when setting string options in Vim backslashes need to be escaped (covered in `:help option-backslash`). As an example let's see how we would set `formatlistpat` to its default value of `^\s*\d\+[\]:.)}\t ]\s*`.

```vim
set formatlistpat=^\\s*\\d\\+[\\]:.)}\\t\ ]\\s*
```

Now, to use the example of the alphabetical listing used earlier, how may we change `'formatlistpat'` to recognise this as a list? Changing the matching of a digit to a group matching a digit or an alphabetic character seems like a simple solution. We could do so with the following (note the three backslashes that precede the pipe).

```vim
set formatlistpat=^\\s*\\(\\d\\\|\\a\\)\\+[\\]:.)}\\t\ ]\\s*
```

However this will end up matching too many structures of text. The punctuation-matching character class, after the digits or alphabetic characters, also includes a space, so the regular expression would also match any word followed by a space. We could remove the space in the character class to avoid this like so:

```vim
set formatlistpat=^\\s*\\(\\d\\\|\\a\\)\\+[\\]:.)}\\t]\\s*
```

Though, as one may expect, by removing something that was in the default setting, we've broken the matching of lists that are prefixed by numbers alone. I.e. "1. " is still recognised, but "1 " no longer is. Rather than continuing example after example, I'll stop here, and what I consider to be a comprehensive solution for my personal needs will follow in the final section.

## Some filetypes will set formatlistpat

It is interesting to note that Vim will set `'formatlistpat'` for some filetypes. At the time of writing this consists of the following:

```vim
runtime/ftplugin/rmd.vim:      setlocal formatlistpat=^\\s*\\d\\+\\.\\s\\+\\\|^\\s*[-*+]\\s\\+
runtime/ftplugin/rrst.vim:     setlocal formatlistpat=^\\s*\\d\\+\\.\\s\\+\\\|^\\s*[-*+]\\s\\+
runtime/ftplugin/markdown.vim: setlocal formatlistpat=^\\s*\\d\\+\\.\\s\\+\\\|^[-*+]\\s\\+\\\|^\\[^\\ze[^\\]]\\+\\]:
```

This is just something to bear in mind if you find `'formatlistpat'` set to something unexpected or if you had been wondering how formatting of lists in your markdown files had "just worked" for example.

# Other settings that can interfere with formatlistpat

Vim has a notion of comments which can lead to formatting not working as you may expect. For example if we were to open a file named `list.txt` with the following content.

```text
* Lorem ipsum dolor sit amet, consectetur adipiscing elit.
* Donec feugiat a quam id faucibus.
* Sed maximus efficitur commodo.
* Sed et euismod ex.
* Sed at libero placerat, pretium sem sit amet, mattis dolor.
```

Executing `gwip` does *not* join the lines. As we have already covered the default value for `'formatlistpat'` expects list items to at least be denoted with a digit, so what's happening here? From the previous section about filetypes it doesn't seem that `'formatlistpat'` is being modified for this example. We can check this and see that sure enough it's the default value.

```vim
:set formatlistpat?
  formatlistpat=^\s*\d\+[\]:.)}\t ]\s*
```

So why do we have this behaviour? Is Vim recognising this as a list by some other means? Yes, sort of. Vim's understanding of a comment also extends to lists and is not defined by `'formatlistpat'`. Specifically in this example of a file with the "text" `'filetype'` we have the following.

```vim
:verbose set comments?
  comments=fb:-,fb:*
        Last set from /usr/local/Cellar/vim/8.1.0450/share/vim/vim81/ftplugin/text.vim line 16
```

The various settings for `'comments'` are of course covered in Vim's help (see `:help format-comments`), but let's breakdown the value above:

Part | Description
---|---
`f`  | Flag denoting only the first line has this string
`b`  | Flag denoting whitespace is required after the string
`:`  | Delimiter denoting the end of flags
`-`  | The string literal `-`
`,`  | Delimiter denoting ending of a setting
`f`  | Flag denoting only the first line has this string
`b`  | Flag denoting whitespace is required after the string
`:`  | Delimiter denoting the end of flags
`*`  | String literal `*`

The usage of the `f` flag may seem slightly confusing given the prior example. But becomes clearer if we try and format a line that exceeds `'textwidth'`, here we are again in a buffer with the `'filetype'` of "text".

```text
* Lorem ipsum dolor sit amet, consectetur adipiscing elit. Donec feugiat a quam id faucibus.
```

Executing `gwip` will yield the following.

```text
* Lorem ipsum dolor sit amet, consectetur adipiscing elit. Donec feugiat a quam
  id faucibus.
```

Here we see the second line is not prefixed with an asterisk. This is in keeping with the description of the `f` flag in `'comments'`. So, going back to our earlier example, Vim did not reflow the paragraph as a whole when we executed `gwip` since it treats each line as an individual list item with the notion of being a "comment".

## My personal customisations for notes

I often open Vim to write up emails and replies for ticketing systems. In such instances Vim has no `'filetype'` set. As such in order to associate various setting with such a buffer I give it a pseudo filetype.

```vim
function! EmptyBuffer()
  if @% == ""
    setfiletype txt
  endif
endfunction
```

I simply call the function above upon entering Vim with an autocommand.

```vim
autocmd vimrc BufEnter * call EmptyBuffer()
```

<<<<<<< HEAD
I also set this pseudo filetype for any "blank" buffers I pull up, here the autocommand is making use of `:setfiletype` to set the filetype only if it has not otherwise been set.
=======
I also set this pseudo filetype for any "blank" buffers I pull up, here the autocommand is making use of `:setfiletype` to only set the filetype if it has not otherwise been set.
>>>>>>> 47e466a3

```vim
autocmd vimrc BufRead,BufNewFile * setfiletype txt
```

<<<<<<< HEAD
I then have a function which I call when the pseudo filetype of "txt" has been set. Below is a truncated version so as to illustrate only the formatting settings.
=======
I then have a function which I call when the pseudo filetype of "txt" has been set, the below is a truncated version as to only illustrate formatting settings.
>>>>>>> 47e466a3

```vim
function! PlainText()
  setlocal comments=
endfunction

autocmd vimrc FileType txt call PlainText()
```

Why am I setting `'comments'` to an empty value? Well as described in the help it assumes, like many other things in Vim, that you are working with something resembling C code. As such this can cause issues if we match lists that use asterisks in `'formatlistpat'`.

As a note for the more savvy reader, you may be thinking why not make this "pseudo filetype" a fully-fledged filetype with its own files somewhere in my `'runtimepath'? This is simply a personal preference: I prefer a more monolithic organisation of my configuration.

And finally my `'formatlistpat'`.

```vim
set formatlistpat=^\\s*                     " Optional leading whitespace
set formatlistpat+=[                        " Start character class
set formatlistpat+=\\[({]\\?                " |  Optionally match opening punctuation
set formatlistpat+=\\(                      " |  Start group
set formatlistpat+=[0-9]\\+                 " |  |  Numbers
set formatlistpat+=\\\|                     " |  |  or
set formatlistpat+=[a-zA-Z]\\+              " |  |  Letters
set formatlistpat+=\\)                      " |  End group
set formatlistpat+=[\\]:.)}                 " |  Closing punctuation
set formatlistpat+=]                        " End character class
set formatlistpat+=\\s\\+                   " One or more spaces
set formatlistpat+=\\\|                     " or
set formatlistpat+=^\\s*[-–+o*•]\\s\\+      " Bullet points
```

This handles a broader range of lists.

```text
1.  Typical item the default handles
a.  An item with an alphabetic character and punctuation
(2) An item with punctuation preceding and following it
•   An item consisting of leading punctuation
```

I hope this has shown how to extend Vim's `'formatlistpat'` and how other settings interplay with it.<|MERGE_RESOLUTION|>--- conflicted
+++ resolved
@@ -166,21 +166,13 @@
 autocmd vimrc BufEnter * call EmptyBuffer()
 ```
 
-<<<<<<< HEAD
 I also set this pseudo filetype for any "blank" buffers I pull up, here the autocommand is making use of `:setfiletype` to set the filetype only if it has not otherwise been set.
-=======
-I also set this pseudo filetype for any "blank" buffers I pull up, here the autocommand is making use of `:setfiletype` to only set the filetype if it has not otherwise been set.
->>>>>>> 47e466a3
 
 ```vim
 autocmd vimrc BufRead,BufNewFile * setfiletype txt
 ```
 
-<<<<<<< HEAD
 I then have a function which I call when the pseudo filetype of "txt" has been set. Below is a truncated version so as to illustrate only the formatting settings.
-=======
-I then have a function which I call when the pseudo filetype of "txt" has been set, the below is a truncated version as to only illustrate formatting settings.
->>>>>>> 47e466a3
 
 ```vim
 function! PlainText()
